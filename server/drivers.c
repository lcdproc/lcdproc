/** \file server/drivers.c
 * Manage the lists of loaded drivers and perform actions on all drivers.
 */

/* This file is part of LCDd, the lcdproc server.
 *
 * This file is released under the GNU General Public License.
 * Refer to the COPYING file distributed with this package.
 *
 * Copyright(c) 2001, Joris Robijn
 */

#include <stdlib.h>
#include <stdio.h>
#include <unistd.h>
#include <string.h>
#include <errno.h>

#ifdef HAVE_CONFIG_H
# include "config.h"
#endif

#include "shared/LL.h"
#include "shared/report.h"

#include "elektragen.h"
#include <kdbease.h>
#include <elektra/conversion.h>

#include "driver.h"
#include "drivers.h"
#include "widget.h"

Driver *output_driver = NULL;
LinkedList *loaded_drivers = NULL;		/**< list of loaded drivers */
DisplayProps *display_props = NULL;		/**< properties of the display */

#define ForAllDrivers(drv) for (drv = LL_GetFirst(loaded_drivers); drv; drv = LL_GetNext(loaded_drivers))


/**
 * Load driver based on "DriverPath" config setting and section name or
 * "File" configuration setting in the driver's section.
 * \param reference  Driver configuration reference.
 * \retval  <0  error.
 * \retval   0  OK
 * \retval   2  OK, driver needs to run in the foreground.
 */
int
drivers_load_driver(Elektra * elektra, kdb_long_long_t index)
{
	Driver *driver;
<<<<<<< HEAD
=======
	const char *s;
>>>>>>> 58738a8f

	debug(RPT_DEBUG, "%s(index=\"%.40s\")", __FUNCTION__, index);

	/* First driver ? */
	if (!loaded_drivers) {
		/* Create linked list */
		loaded_drivers = LL_new();
		if (!loaded_drivers) {
			report(RPT_ERR, "Error allocating driver list.");
			return -1;
		}
	}

	/* Retrieve data from config file */
<<<<<<< HEAD
	const char * driverpath = elektraGet(elektra, CONF_SERVER_DRIVERPATH);
=======
	s = config_get_string("server", "DriverPath", 0, "");
	char driverpath[strlen(s) + 1];
	strcpy(driverpath, s);

	s = config_get_string(name, "File", 0, name);
	char filename[strlen(driverpath) + strlen(s) + sizeof(MODULE_EXTENSION)];
	strcpy(filename, driverpath);
	strcat(filename, s);
	if (s == name)
		strcat(filename, MODULE_EXTENSION);
>>>>>>> 58738a8f

	/* Load the module */
	driver = driver_load(elektra, driverpath, index);
	if (driver == NULL) {
		/* It failed. The message has already been given by driver_load() */
		report(RPT_INFO, "Driver #"ELEKTRA_LONG_LONG_F" could not be loaded", index);
		return -1;
	}

	/* Add driver to list */
	LL_Push(loaded_drivers, driver);

	/* If first output driver, store display properties */
	if (driver_does_output(driver) && !output_driver) {
		output_driver = driver;

		/* Allocate new DisplayProps structure */
		display_props = malloc(sizeof(DisplayProps));
		display_props->width      = driver->width(driver);
		display_props->height     = driver->height(driver);

		if (driver->cellwidth != NULL && driver->cellwidth(driver) > 0)
			display_props->cellwidth  = driver->cellwidth(driver);
		else
			display_props->cellwidth  = LCD_DEFAULT_CELLWIDTH;

		if (driver->cellheight != NULL && driver->cellheight(driver) > 0)
			display_props->cellheight = driver->cellheight(driver);
		else
			display_props->cellheight = LCD_DEFAULT_CELLHEIGHT;
	}

	/* Return the driver type */
	if (driver_stay_in_foreground(driver))
		return 2;

	return 0;
}


/**
 * Unload all loaded drivers.
 */
void
drivers_unload_all(void)
{
	Driver *driver;

	debug(RPT_DEBUG, "%s()", __FUNCTION__);

	output_driver = NULL;

	while ((driver = LL_Pop(loaded_drivers)) != NULL) {
		driver_unload(driver);
	}
}


/**
 * Get information from loaded drivers.
 * \return  Pointer to information string of first driver with get_info() function defined,
 *          or the empty string if no driver has a get_info() function.
 */
const char *
drivers_get_info(void)
{
	Driver *drv;

	debug(RPT_DEBUG, "%s()", __FUNCTION__);

	ForAllDrivers(drv) {
		if (drv->get_info) {
			return drv->get_info(drv);
		}
	}
	return "";
}


/**
 * Clear screen on all loaded drivers.
 * Call clear() function of all loaded drivers that have a clear() function defined.
 */
void
drivers_clear(void)
{
	Driver *drv;

	debug(RPT_DEBUG, "%s()", __FUNCTION__);

	ForAllDrivers(drv) {
		if (drv->clear)
			drv->clear(drv);
	}
}


/**
 * Flush data on all loaded drivers to LCDs.
 * Call flush() function of all loaded drivers that have a flush() function defined.
 */
void
drivers_flush(void)
{
	Driver *drv;

	debug(RPT_DEBUG, "%s()", __FUNCTION__);

	ForAllDrivers(drv) {
		if (drv->flush)
			drv->flush(drv);
	}
}


/**
 * Write string to all loaded drivers.
 * Call string() function of all loaded drivers that have a flush() function defined.
 * \param x        Horizontal character position (column).
 * \param y        Vertical character position (row).
 * \param string   String that gets written.
 */
void
drivers_string(int x, int y, const char *string)
{
	Driver *drv;

	debug(RPT_DEBUG, "%s(x=%d, y=%d, string=\"%.40s\")", __FUNCTION__, x, y, string);

	ForAllDrivers(drv) {
		if (drv->string)
			drv->string(drv, x, y, string);
	}
}


/**
 * Write a character to all loaded drivers.
 * Call chr() function of all loaded drivers that have a chr() function defined.
 * \param x        Horizontal character position (column).
 * \param y        Vertical character position (row).
 * \param c        Character that gets written.
 */
void
drivers_chr(int x, int y, char c)
{
	Driver *drv;

	debug(RPT_DEBUG, "%s(x=%d, y=%d, c='%c')", __FUNCTION__, x, y, c);

	ForAllDrivers(drv) {
		if (drv->chr)
			drv->chr(drv, x, y, c);
	}
}


/**
 * Draw a vertical bar to all drivers.
 * For drivers that define a vbar() function, call it;
 * otherwise call the general driver_alt_vbar() function from the server core.
 * \param x        Horizontal character position (column) of the starting point.
 * \param y        Vertical character position (row) of the starting point.
 * \param len      Number of characters that the bar is long at 100%
 * \param promille Current length level of the bar in promille.
 * \param pattern  Options (currently unused).
 */
void
drivers_vbar(int x, int y, int len, int promille, int pattern)
{
	Driver *drv;

	debug(RPT_DEBUG, "%s(x=%d, y=%d, len=%d, promille=%d, pattern=%d)",
	      __FUNCTION__, x, y, len, promille, pattern);

	/* NEW FUNCTIONS
	 *
	 * We need more data in the widget. Requires language update...
	 */


	ForAllDrivers(drv) {
		if (drv->vbar)
			drv->vbar(drv, x, y, len, promille, pattern);
		else
			driver_alt_vbar(drv, x, y, len, promille, pattern);
	}
}


/**
 * Draw a horizontal bar to all drivers.
 * For drivers that define a hbar() function, call it;
 * otherwise call the general driver_alt_hbar() function from the server core.
 * \param x        Horizontal character position (column) of the starting point.
 * \param y        Vertical character position (row) of the starting point.
 * \param len      Number of characters that the bar is long at 100%
 * \param promille Current length level of the bar in promille.
 * \param pattern  Options (currently unused).
 */
void
drivers_hbar(int x, int y, int len, int promille, int pattern)
{
	Driver *drv;

	debug(RPT_DEBUG, "%s(x=%d, y=%d, len=%d, promille=%d, pattern=%d)",
	      __FUNCTION__, x, y, len, promille, pattern);

	ForAllDrivers(drv) {
		if (drv->hbar)
			drv->hbar(drv, x, y, len, promille, pattern);
		else
			driver_alt_hbar(drv, x, y, len, promille, pattern);
	}
}


/**
 * Draw a percentage-bar to all drivers.
 * \param x            Horizontal character position (column) of the starting point.
 * \param y            Vertical character position (row) of the starting point.
 * \param width        Width of the widget in characters, including the
 *                     optional begin and end-labels.
 * \param promille     Current length level of the bar in promille.
 * \param begin_label  Optional (may be NULL) text to render in front of /
 *                     at the beginning of the percentage-bar.
 * \param end_label    Optional text to render at the end of the pbar.
 *
 * Note the driver may choose to not render the labels if there is not enough
 * space.
 */
void
drivers_pbar(int x, int y, int width, int promille, char *begin_label, char *end_label)
{
	Driver *drv;

	ForAllDrivers(drv)
		driver_pbar(drv, x, y, width, promille, begin_label, end_label);
}


/**
 * Write a big number to all output drivers.
 * For drivers that define a num() function, call it;
 * otherwise call the general driver_alt_num() function from the server core.
 * \param x        Horizontal character position (column).
 * \param num      Character to write (0 - 10 with 10 representing ':')
 */
void
drivers_num(int x, int num)
{
	Driver *drv;

	debug(RPT_DEBUG, "%s(x=%d, num=%d)", __FUNCTION__, x, num);

	ForAllDrivers(drv) {
		if (drv->num)
			drv->num(drv, x, num);
		else
			driver_alt_num(drv, x, num);
	}
}


/**
 * Perform heartbeat on all drivers.
 * For drivers that define a heartbeat() function, call it;
 * otherwise call the general driver_alt_heartbeat() function from the server core.
 * \param state    Heartbeat state.
 */
void
drivers_heartbeat(int state)
{
	Driver *drv;

	debug(RPT_DEBUG, "%s(state=%d)", __FUNCTION__, state);

	ForAllDrivers(drv) {
		if (drv->heartbeat)
			drv->heartbeat(drv, state);
		else
			driver_alt_heartbeat(drv, state);
	}
}


/**
 * Write icon to all drivers.
 * For drivers that define a icon() function, call it;
 * otherwise call the general driver_alt_icon() function from the server core.
 * If the driver's locally defined icon() function returns -1, then also
 * call the server core's driver_alt_icon().
 * \param x        Horizontal character position (column).
 * \param y        Vertical character position (row).
 * \param icon     synbolic value representing the icon.
 */
void
drivers_icon(int x, int y, int icon)
{
	Driver *drv;

	debug(RPT_DEBUG, "%s(x=%d, y=%d, icon=ICON_%s)", __FUNCTION__, x, y, widget_icon_to_iconname(icon));

	ForAllDrivers(drv) {
		/* Does the driver have the icon function ? */
		if (drv->icon) {
			/* Try driver call */
			if (drv->icon(drv, x, y, icon) == -1) {
				/* do alternative call if driver's function does not know the icon */
				driver_alt_icon(drv, x, y, icon);
			}
		} else {
			/* Also do alternative call if the driver does not have icon function */
			driver_alt_icon(drv, x, y, icon);
		}
	}
}


/**
 * Set cursor on all loaded drivers.
 * For drivers that define a cursor() function, call it;
 * otherwise call the general driver_alt_cursor() function from the server core.
 * \param x        Horizontal cursor position (column).
 * \param y        Vertical cursor position (row).
 * \param state    New cursor state.
 */
void
drivers_cursor(int x, int y, int state)
{
	Driver *drv;

	debug(RPT_DEBUG, "%s(x=%d, y=%d, state=%d)", __FUNCTION__, x, y, state);

	ForAllDrivers(drv) {
		if (drv->cursor)
			drv->cursor(drv, x, y, state);
		else
			driver_alt_cursor(drv, x, y, state);
	}
}


/**
 * Set backlight on all drivers.
 * Call backlight() function of all drivers that have a backlight() function defined.
 * \param state    New backlight status.
 */
void
drivers_backlight(int state)
{
	Driver *drv;

	debug(RPT_DEBUG, "%s(state=%d)", __FUNCTION__, state);

	ForAllDrivers(drv) {
		if (drv->backlight)
			drv->backlight(drv, state);
	}
}


/**
 * Set output on all drivers.
 * Call ouptput() function of all drivers that have an ouptput() function defined.
 * \param state    New ouptut status.
 */
void
drivers_output(int state)
{
	Driver *drv;

	debug(RPT_DEBUG, "%s(state=%d)", __FUNCTION__, state);

	ForAllDrivers(drv) {
		if (drv->output)
			drv->output(drv, state);
	}
}


/**
 * Get key presses from loaded drivers.
 * \return  Pointer to key string for first driver ithat has a get_key() function defined
 *          and for which the get_key() function returns a key; otherwise \c NULL.
 */
const char *
drivers_get_key(void)
{
	/* Find the first input keystroke, if any */
	Driver *drv;
	const char *keystroke;

	debug(RPT_DEBUG, "%s()", __FUNCTION__);

	ForAllDrivers(drv) {
		if (drv->get_key) {
			keystroke = drv->get_key(drv);
			if (keystroke != NULL) {
				report(RPT_INFO, "Driver [%.40s] generated keystroke %.40s", drv->name, keystroke);
				return keystroke;
			}
		}
	}
	return NULL;
}
<|MERGE_RESOLUTION|>--- conflicted
+++ resolved
@@ -50,10 +50,6 @@
 drivers_load_driver(Elektra * elektra, kdb_long_long_t index)
 {
 	Driver *driver;
-<<<<<<< HEAD
-=======
-	const char *s;
->>>>>>> 58738a8f
 
 	debug(RPT_DEBUG, "%s(index=\"%.40s\")", __FUNCTION__, index);
 
@@ -68,20 +64,7 @@
 	}
 
 	/* Retrieve data from config file */
-<<<<<<< HEAD
 	const char * driverpath = elektraGet(elektra, CONF_SERVER_DRIVERPATH);
-=======
-	s = config_get_string("server", "DriverPath", 0, "");
-	char driverpath[strlen(s) + 1];
-	strcpy(driverpath, s);
-
-	s = config_get_string(name, "File", 0, name);
-	char filename[strlen(driverpath) + strlen(s) + sizeof(MODULE_EXTENSION)];
-	strcpy(filename, driverpath);
-	strcat(filename, s);
-	if (s == name)
-		strcat(filename, MODULE_EXTENSION);
->>>>>>> 58738a8f
 
 	/* Load the module */
 	driver = driver_load(elektra, driverpath, index);
