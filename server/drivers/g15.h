/*  This is the LCDproc driver for the LCD on the Logitech G15 keyboard

    Copyright (C) 2006 Anthony J. Mirabella.

    2006-07-23 Version 1.0: Most functions should be implemented and working

    This program is free software; you can redistribute it and/or modify
    it under the terms of the GNU General Public License as published by
    the Free Software Foundation; either version 2 of the License, or
    any later version.

    This program is distributed in the hope that it will be useful,
    but WITHOUT ANY WARRANTY; without even the implied warranty of
    MERCHANTABILITY or FITNESS FOR A PARTICULAR PURPOSE.  See the
    GNU General Public License for more details.

    You should have received a copy of the GNU General Public License
    along with this program; if not, write to the Free Software
    Foundation, Inc., 51 Franklin Street, Fifth Floor, Boston, MA 02110-1301 */

#ifndef G15_H_
#define G15_H_

//#include <usb.h>
#include <libg15render.h>
#include "lcd.h"
<<<<<<< HEAD
#include <elektra.h>
=======
#include "hidraw_lib.h"
>>>>>>> 58738a8f

/** private data for the \c g15 driver */
typedef struct g15_private_data {
	/* file descriptor for g15daemon socket */
	int g15screen_fd;
	/* lib_hidraw_handle for when we are not using g15daemon */
	struct lib_hidraw_handle *hidraw_handle;
	/* g15daemon version for compatibility checks */
	const char *g15d_ver;
	/* canvas for LCD contents */
	g15canvas canvas;
	g15canvas backingstore;
	/* font */
	g15font *font;
	/* status indicators */
	int backlight_state;
} PrivateData;

#define G15_OFFSET				32
#define G15_PX_WIDTH			160
#define G15_PX_HEIGHT			43
#define G15_CHAR_WIDTH				20
#define G15_CHAR_HEIGHT				5
#define G15_CELL_WIDTH			8
#define G15_CELL_HEIGHT			8
#define G15_LCD_WRITE_CMD 		0x03
#define G15_USB_ENDPT 			2
#define G15_ICON_HEART_FILLED	3
#define G15_ICON_HEART_OPEN		3
#define G15_ICON_ARROW_UP		24
#define G15_ICON_ARROW_DOWN		25
#define G15_ICON_ARROW_RIGHT	26
#define G15_ICON_ARROW_LEFT		27
#define G15_ICON_CHECKBOX_ON	7
#define G15_ICON_CHECKBOX_OFF	9
#define G15_ICON_CHECKBOX_GRAY	10
#define G15_ICON_STOP			254
#define G15_ICON_PAUSE			186
#define G15_ICON_PLAY			16
#define G15_ICON_PLAYR			17
#define G15_ICON_FF				175
#define G15_ICON_FR				174
#define G15_ICON_NEXT			242
#define G15_ICON_PREV			243
#define G15_ICON_REC			7
#define G15_BIGNUM_LEN			1032

extern short g15_bignum_data[11][G15_BIGNUM_LEN];

MODULE_EXPORT int  g15_init (Driver *drvthis, Elektra * elektra);
MODULE_EXPORT void g15_close (Driver *drvthis);
MODULE_EXPORT int  g15_width (Driver *drvthis);
MODULE_EXPORT int  g15_height (Driver *drvthis);
MODULE_EXPORT int  g15_cellwidth (Driver *drvthis);
MODULE_EXPORT int  g15_cellheight (Driver *drvthis);
MODULE_EXPORT void g15_clear (Driver *drvthis);
MODULE_EXPORT void g15_flush (Driver *drvthis);
MODULE_EXPORT void g15_string (Driver *drvthis, int x, int y, const char string[]);
MODULE_EXPORT void g15_chr (Driver *drvthis, int x, int y, char c);
MODULE_EXPORT int g15_icon (Driver *drvthis, int x, int y, int icon);
MODULE_EXPORT void g15_hbar(Driver *drvthis, int x, int y, int len, int promille, int options);
MODULE_EXPORT void g15_vbar(Driver *drvthis, int x, int y, int len, int promille, int options);
MODULE_EXPORT const char * g15_get_key (Driver *drvthis);
MODULE_EXPORT void g15_backlight(Driver *drvthis, int on);
MODULE_EXPORT void g15_num(Driver *drvthis, int x, int num);

#endif /*G15_H_*/<|MERGE_RESOLUTION|>--- conflicted
+++ resolved
@@ -24,11 +24,8 @@
 //#include <usb.h>
 #include <libg15render.h>
 #include "lcd.h"
-<<<<<<< HEAD
 #include <elektra.h>
-=======
 #include "hidraw_lib.h"
->>>>>>> 58738a8f
 
 /** private data for the \c g15 driver */
 typedef struct g15_private_data {
